/**
 * @license
 * Copyright 2016 Palantir Technologies, Inc.
 *
 * Licensed under the Apache License, Version 2.0 (the "License");
 * you may not use this file except in compliance with the License.
 * You may obtain a copy of the License at
 *
 *     http://www.apache.org/licenses/LICENSE-2.0
 *
 * Unless required by applicable law or agreed to in writing, software
 * distributed under the License is distributed on an "AS IS" BASIS,
 * WITHOUT WARRANTIES OR CONDITIONS OF ANY KIND, either express or implied.
 * See the License for the specific language governing permissions and
 * limitations under the License.
 */

<<<<<<< HEAD
import * as Lint from "../index";
=======
>>>>>>> 750f7c58
import * as ts from "typescript";
import * as Lint from "../index";

export class Rule extends Lint.Rules.AbstractRule {
    /* tslint:disable:object-literal-sort-keys */
    public static metadata: Lint.IRuleMetadata = {
        ruleName: "object-literal-key-quotes",
        description: "Enforces consistent object literal property quote style.",
        descriptionDetails: Lint.Utils.dedent`
            Object literal property names can be defined in two ways: using literals or using strings.
            For example, these two objects are equivalent:

            var object1 = {
                property: true
            };

            var object2 = {
                "property": true
            };

            In many cases, it doesn’t matter if you choose to use an identifier instead of a string
            or vice-versa. Even so, you might decide to enforce a consistent style in your code.

            This rules lets you enforce consistent quoting of property names. Either they should always
            be quoted (default behavior) or quoted only as needed ("as-needed").`,
        optionsDescription: Lint.Utils.dedent`
            Possible settings are:

            * \`"always"\`: Property names should always be quoted. (This is the default.)
            * \`"as-needed"\`: Only property names which require quotes may be quoted (e.g. those with spaces in them).
            * \`"consistent"\`: Property names should either all be quoted or unquoted.
            * \`"consistent-as-needed"\`: If any property name requires quotes, then all properties must be quoted. Otherwise, no 
            property names may be quoted.

            For ES6, computed property names (\`{[name]: value}\`) and methods (\`{foo() {}}\`) never need
            to be quoted.`,
        options: {
            type: "string",
            enum: ["always", "as-needed", "consistent", "consistent-as-needed"],
            // TODO: eslint supports "keywords", "unnecessary" and "numbers" options.
        },
        optionExamples: ["[true, \"as-needed\"]", "[true, \"always\"]"],
        type: "style",
        typescriptOnly: false,
    };
    /* tslint:enable:object-literal-sort-keys */

    public static INCONSISTENT_PROPERTY = `All property names in this object literal must be consistently quoted or unquoted.`;
    public static UNNEEDED_QUOTES = (name: string) => {
        return `Unnecessarily quoted property '${name}' found.`;
    }
    public static UNQUOTED_PROPERTY = (name: string) => {
        return `Unquoted property '${name}' found.`;
    }

    public apply(sourceFile: ts.SourceFile): Lint.RuleFailure[] {
        const objectLiteralKeyQuotesWalker = new ObjectLiteralKeyQuotesWalker(sourceFile, this.getOptions());
        return this.applyWithWalker(objectLiteralKeyQuotesWalker);
    }
}

// This is simplistic. See https://mothereff.in/js-properties for the gorey details.
<<<<<<< HEAD
const IDENTIFIER_NAME_REGEX = /^(?:[\$A-Z_a-z])*$/;
=======
const IDENTIFIER_NAME_REGEX = /^(?:[\$A-Z_a-z])+$/;
>>>>>>> 750f7c58
const NUMBER_REGEX = /^[0-9]+$/;
type QuotesMode = "always" | "as-needed" | "consistent" | "consistent-as-needed";

interface IObjectLiteralState {
    // potential failures for properties that have quotes but don't need them
    quotesNotNeededProperties: Lint.RuleFailure[];
    // potential failures for properties that don't have quotes
    unquotedProperties: Lint.RuleFailure[];
    // whether or not any of the properties require quotes
    hasQuotesNeededProperty: boolean;
}

class ObjectLiteralKeyQuotesWalker extends Lint.RuleWalker {
    private mode: QuotesMode;
    private currentState: IObjectLiteralState;

    constructor(sourceFile: ts.SourceFile, options: Lint.IOptions) {
        super(sourceFile, options);

        this.mode = this.getOptions()[0] || "always";
    }

    public visitPropertyAssignment(node: ts.PropertyAssignment) {
        const name = node.name;
        if (name.kind !== ts.SyntaxKind.StringLiteral &&
            name.kind !== ts.SyntaxKind.ComputedPropertyName) {

            const errorText = Rule.UNQUOTED_PROPERTY(name.getText());
            this.currentState.unquotedProperties.push(this.createFailure(name.getStart(), name.getWidth(), errorText));
        }
        if (name.kind === ts.SyntaxKind.StringLiteral) {
            // Check if the quoting is necessary.
            const stringNode = name as ts.StringLiteral;
            const property = stringNode.text;

            const isIdentifier = IDENTIFIER_NAME_REGEX.test(property);
            const isNumber = NUMBER_REGEX.test(property);
            if (isIdentifier || (isNumber && Number(property).toString() === property)) {
                const errorText = Rule.UNNEEDED_QUOTES(property);
                const failure = this.createFailure(stringNode.getStart(), stringNode.getWidth(), errorText);
                this.currentState.quotesNotNeededProperties.push(failure);
            } else {
                this.currentState.hasQuotesNeededProperty = true;
            }
        }

        super.visitPropertyAssignment(node);
    }

    public visitObjectLiteralExpression(node: ts.ObjectLiteralExpression) {
        let state: IObjectLiteralState = {
            hasQuotesNeededProperty: false,
            quotesNotNeededProperties: [],
            unquotedProperties: [],
        };
        // a nested object literal should store its parent state to restore when finished
        let previousState = this.currentState;
        this.currentState = state;

        super.visitObjectLiteralExpression(node);

        if (this.mode === "always" || (this.mode === "consistent-as-needed" && state.hasQuotesNeededProperty)) {
            for (const failure of state.unquotedProperties) {
                this.addFailure(failure);
            }
        } else if (this.mode === "as-needed" || (this.mode === "consistent-as-needed" && !state.hasQuotesNeededProperty)) {
            for (const failure of state.quotesNotNeededProperties) {
                this.addFailure(failure);
            }
        } else if (this.mode === "consistent") {
            const hasQuotedProperties = state.hasQuotesNeededProperty || state.quotesNotNeededProperties.length > 0;
            const hasUnquotedProperties = state.unquotedProperties.length > 0;
            if (hasQuotedProperties && hasUnquotedProperties) {
                this.addFailure(this.createFailure(node.getStart(), 1, Rule.INCONSISTENT_PROPERTY));
            }
        }

        this.currentState = previousState;
    }
}<|MERGE_RESOLUTION|>--- conflicted
+++ resolved
@@ -15,10 +15,6 @@
  * limitations under the License.
  */
 
-<<<<<<< HEAD
-import * as Lint from "../index";
-=======
->>>>>>> 750f7c58
 import * as ts from "typescript";
 import * as Lint from "../index";
 
@@ -81,11 +77,7 @@
 }
 
 // This is simplistic. See https://mothereff.in/js-properties for the gorey details.
-<<<<<<< HEAD
-const IDENTIFIER_NAME_REGEX = /^(?:[\$A-Z_a-z])*$/;
-=======
 const IDENTIFIER_NAME_REGEX = /^(?:[\$A-Z_a-z])+$/;
->>>>>>> 750f7c58
 const NUMBER_REGEX = /^[0-9]+$/;
 type QuotesMode = "always" | "as-needed" | "consistent" | "consistent-as-needed";
 
