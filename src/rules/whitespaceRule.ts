--- conflicted
+++ resolved
@@ -116,24 +116,6 @@
         super.visitBinaryExpression(node);
     }
 
-<<<<<<< HEAD
-=======
-    public visitArrowFunction(node: ts.FunctionLikeDeclaration) {
-        this.checkEqualsGreaterThanTokenInNode(node);
-        super.visitArrowFunction(node);
-    }
-
-    public visitConstructorType(node: ts.FunctionOrConstructorTypeNode) {
-        this.checkEqualsGreaterThanTokenInNode(node);
-        super.visitConstructorType(node);
-    }
-
-    public visitFunctionType(node: ts.FunctionOrConstructorTypeNode) {
-        this.checkEqualsGreaterThanTokenInNode(node);
-        super.visitFunctionType(node);
-    }
-
->>>>>>> fca2a66b
     // check for spaces between ternary operator symbols
     public visitConditionalExpression(node: ts.ConditionalExpression) {
         if (this.hasOption(OPTION_OPERATOR)) {
@@ -144,7 +126,7 @@
         super.visitConditionalExpression(node);
     }
 
-    public visitConstructorType(node: ts.Node) {
+    public visitConstructorType(node: ts.FunctionOrConstructorTypeNode) {
         this.checkEqualsGreaterThanTokenInNode(node);
         super.visitConstructorType(node);
     }
@@ -158,7 +140,7 @@
         super.visitExportAssignment(node);
     }
 
-    public visitFunctionType(node: ts.Node) {
+    public visitFunctionType(node: ts.FunctionOrConstructorTypeNode) {
         this.checkEqualsGreaterThanTokenInNode(node);
         super.visitFunctionType(node);
     }
