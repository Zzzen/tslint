{
  "name": "tslint",
<<<<<<< HEAD
  "version": "3.7.0-dev.4",
=======
  "version": "3.7.3",
>>>>>>> cea5d237
  "description": "a static analysis linter for TypeScript",
  "bin": {
    "tslint": "./bin/tslint"
  },
  "main": "./lib/tslint",
  "typings": "./lib/tslint",
  "repository": {
    "type": "git",
    "url": "https://github.com/palantir/tslint.git"
  },
  "keywords": [
    "cli",
    "typescript",
    "linter"
  ],
  "scripts": {
    "test": "grunt"
  },
  "dependencies": {
    "colors": "^1.1.2",
    "diff": "^2.2.1",
    "findup-sync": "~0.3.0",
    "glob": "^6.0.1",
    "optimist": "~0.6.0",
    "path-is-absolute": "^1.0.0",
    "underscore.string": "~3.1.1"
  },
  "devDependencies": {
    "chai": "^3.0.0",
    "grunt": "^0.4.5",
    "grunt-cli": "^0.1.9",
    "grunt-contrib-clean": "^0.6.0",
    "grunt-jscs": "^1.8.0",
    "grunt-mocha-test": "^0.12.7",
    "grunt-run": "^0.3.0",
    "grunt-ts": "^5.1.0",
    "grunt-tslint": "latest",
    "mocha": "^2.2.5",
<<<<<<< HEAD
    "tslint": "next",
    "tslint-config-typings": "0.1.6",
    "tslint-config-unional": "0.1.5",
    "typescript": "next"
=======
    "tslint": "latest",
    "tslint-test-config": "./test/external/tslint-test-config",
    "tslint-test-custom-rules": "./test/external/tslint-test-custom-rules",
    "typescript": "latest"
>>>>>>> cea5d237
  },
  "peerDependencies": {
    "typescript": ">=1.7.3 || >=1.8.0-dev || >=1.9.0-dev"
  },
  "license": "Apache-2.0",
  "typescript": {
    "definition": "lib/tslint.d.ts"
  }
}<|MERGE_RESOLUTION|>--- conflicted
+++ resolved
@@ -1,10 +1,6 @@
 {
   "name": "tslint",
-<<<<<<< HEAD
   "version": "3.7.0-dev.4",
-=======
-  "version": "3.7.3",
->>>>>>> cea5d237
   "description": "a static analysis linter for TypeScript",
   "bin": {
     "tslint": "./bin/tslint"
@@ -43,17 +39,10 @@
     "grunt-ts": "^5.1.0",
     "grunt-tslint": "latest",
     "mocha": "^2.2.5",
-<<<<<<< HEAD
     "tslint": "next",
-    "tslint-config-typings": "0.1.6",
-    "tslint-config-unional": "0.1.5",
-    "typescript": "next"
-=======
-    "tslint": "latest",
     "tslint-test-config": "./test/external/tslint-test-config",
     "tslint-test-custom-rules": "./test/external/tslint-test-custom-rules",
-    "typescript": "latest"
->>>>>>> cea5d237
+    "typescript": "next"
   },
   "peerDependencies": {
     "typescript": ">=1.7.3 || >=1.8.0-dev || >=1.9.0-dev"
