{
  "name": "tslint",
<<<<<<< HEAD
  "version": "3.8.0-dev.1",
=======
  "version": "3.8.1",
>>>>>>> 8500e6de
  "description": "a static analysis linter for TypeScript",
  "bin": {
    "tslint": "./bin/tslint"
  },
  "main": "./lib/tslint",
  "typings": "./lib/tslint",
  "repository": {
    "type": "git",
    "url": "https://github.com/palantir/tslint.git"
  },
  "keywords": [
    "cli",
    "typescript",
    "linter"
  ],
  "scripts": {
    "test": "grunt"
  },
  "dependencies": {
    "colors": "^1.1.2",
    "diff": "^2.2.1",
    "findup-sync": "~0.3.0",
    "glob": "^6.0.1",
    "optimist": "~0.6.0",
    "resolve": "^1.1.7",
    "underscore.string": "~3.1.1"
  },
  "devDependencies": {
    "chai": "^3.0.0",
    "grunt": "^0.4.5",
    "grunt-cli": "^0.1.9",
    "grunt-contrib-clean": "^0.6.0",
    "grunt-jscs": "^1.8.0",
    "grunt-mocha-test": "^0.12.7",
    "grunt-npm-command": "^0.1.1",
    "grunt-run": "^0.3.0",
    "grunt-ts": "^5.1.0",
    "grunt-tslint": "latest",
    "mocha": "^2.2.5",
<<<<<<< HEAD
    "tslint": "next",
    "tslint-test-config": "./test/external/tslint-test-config",
    "tslint-test-custom-rules": "./test/external/tslint-test-custom-rules",
    "typescript": "next"
=======
    "tslint": "latest",
    "tslint-test-config-non-relative": "file:test/external/tslint-test-config-non-relative",
    "typescript": "latest"
>>>>>>> 8500e6de
  },
  "peerDependencies": {
    "typescript": ">=1.7.3 || >=1.8.0-dev || >=1.9.0-dev"
  },
  "license": "Apache-2.0",
  "typescript": {
    "definition": "lib/tslint.d.ts"
  }
}<|MERGE_RESOLUTION|>--- conflicted
+++ resolved
@@ -1,10 +1,6 @@
 {
   "name": "tslint",
-<<<<<<< HEAD
   "version": "3.8.0-dev.1",
-=======
-  "version": "3.8.1",
->>>>>>> 8500e6de
   "description": "a static analysis linter for TypeScript",
   "bin": {
     "tslint": "./bin/tslint"
@@ -44,16 +40,9 @@
     "grunt-ts": "^5.1.0",
     "grunt-tslint": "latest",
     "mocha": "^2.2.5",
-<<<<<<< HEAD
     "tslint": "next",
-    "tslint-test-config": "./test/external/tslint-test-config",
-    "tslint-test-custom-rules": "./test/external/tslint-test-custom-rules",
+    "tslint-test-config-non-relative": "file:test/external/tslint-test-config-non-relative",
     "typescript": "next"
-=======
-    "tslint": "latest",
-    "tslint-test-config-non-relative": "file:test/external/tslint-test-config-non-relative",
-    "typescript": "latest"
->>>>>>> 8500e6de
   },
   "peerDependencies": {
     "typescript": ">=1.7.3 || >=1.8.0-dev || >=1.9.0-dev"
